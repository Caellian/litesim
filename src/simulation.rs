--- conflicted
+++ resolved
@@ -105,31 +105,15 @@
         for entry in scheduled {
             match entry {
                 Scheduled::Internal(model_id) => {
-                    let state = SimulationCtx::new(&self, model_id.clone());
-                    let default_target = if state.routes.outputs.len() == 1 {
-                        state.routes.outputs.first().cloned()
-                    } else {
-                        None
-                    };
-                    let mut model = BorrowedModel::new(&mut self.system, model_id.clone()).ok_or(
+                    let mut model = self.system.models.borrow(model_id.clone())?.ok_or(
                         SimulationError::ModelNotFound {
                             id: model_id.to_string(),
                         },
                     )?;
 
-                    let produced: Option<ProducedEvent<'_, E>> = match model.handle_change(state) {
-                        ChangeEffect::None => None,
-                        ChangeEffect::ScheduleInternal(new_time) => {
-                            self.scheduler
-                                .schedule_internal(new_time, model_id.clone())?;
-                            None
-                        }
-                        ChangeEffect::Produce(produced) => Some(produced),
-                    };
-
-                    if let Some(event) = produced {
-                        self.handle_produced_event(model_id, event, default_target)?;
-                    }
+                    let state = ModelCtx::new(self, model_id);
+
+                    model.handle_update(state)?;
                 }
                 Scheduled::Event(event) => {
                     self.route_event(event)?;
@@ -148,31 +132,8 @@
             if expected_time >= max_time {
                 break;
             }
-<<<<<<< HEAD
-            let scheduled = self.scheduler.next().unwrap();
-
-            for entry in scheduled {
-                match entry {
-                    Scheduled::Internal(model_id) => {
-                        let mut model = self.system.models.borrow(model_id.clone())?.ok_or(
-                            SimulationError::ModelNotFound {
-                                id: model_id.to_string(),
-                            },
-                        )?;
-
-                        let state = ModelCtx::new(self, model_id);
-
-                        model.handle_update(state)?;
-                    }
-                    Scheduled::Event(event) => {
-                        self.route_event(event)?;
-                    }
-                }
-            }
-=======
 
             self.step()?;
->>>>>>> c836f266
         }
 
         Ok(())
